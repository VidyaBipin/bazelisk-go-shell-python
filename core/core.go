// Package core contains the core Bazelisk logic, as well as abstractions for Bazel repositories.
package core

// TODO: split this file into multiple smaller ones in dedicated packages (e.g. execution, incompatible, ...).

import (
	"bufio"
	"crypto/rand"
	"crypto/sha256"
	"encoding/json"
	"fmt"
	"io"
	"log"
	"net/http"
	"os"
	"os/exec"
	"os/signal"
	"path/filepath"
	"regexp"
	"runtime"
	"sort"
	"strings"
	"syscall"

	"github.com/bazelbuild/bazelisk/config"
	"github.com/bazelbuild/bazelisk/httputil"
	"github.com/bazelbuild/bazelisk/platforms"
	"github.com/bazelbuild/bazelisk/versions"
	"github.com/bazelbuild/bazelisk/ws"
	"github.com/mitchellh/go-homedir"
)

const (
	bazelReal               = "BAZEL_REAL"
	skipWrapperEnv          = "BAZELISK_SKIP_WRAPPER"
	defaultWrapperDirectory = "./tools"
	defaultWrapperName      = "bazel"
	maxDirLength            = 255
)

var (
	// BazeliskVersion is filled in via x_defs when building a release.
	BazeliskVersion = "development"
)

// ArgsFunc is a function that receives a resolved Bazel version and returns the arguments to invoke
// Bazel with.
type ArgsFunc func(resolvedBazelVersion string) []string

// MakeDefaultConfig returns a config based on env and .bazeliskrc files.
func MakeDefaultConfig() config.Config {
	configs := []config.Config{config.FromEnv()}

	workspaceConfigPath, err := config.LocateWorkspaceConfigFile()
	if err == nil {
		c, err := config.FromFile(workspaceConfigPath)
		if err != nil {
			log.Fatal(err)
		}
		configs = append(configs, c)
	}

	userConfigPath, err := config.LocateUserConfigFile()
	if err == nil {
		c, err := config.FromFile(userConfigPath)
		if err != nil {
			log.Fatal(err)
		}
		configs = append(configs, c)
	}
	return config.Layered(configs...)
}

// RunBazelisk runs the main Bazelisk logic for the given arguments and Bazel repositories.
func RunBazelisk(args []string, repos *Repositories) (int, error) {
	return RunBazeliskWithArgsFunc(func(_ string) []string { return args }, repos)
}

// RunBazeliskWithArgsFunc runs the main Bazelisk logic for the given ArgsFunc and Bazel
// repositories.
func RunBazeliskWithArgsFunc(argsFunc ArgsFunc, repos *Repositories) (int, error) {

	return RunBazeliskWithArgsFuncAndConfig(argsFunc, repos, MakeDefaultConfig())
}

// RunBazeliskWithArgsFuncAndConfig runs the main Bazelisk logic for the given ArgsFunc and Bazel
// repositories and config.
func RunBazeliskWithArgsFuncAndConfig(argsFunc ArgsFunc, repos *Repositories, config config.Config) (int, error) {
	return RunBazeliskWithArgsFuncAndConfigAndOut(argsFunc, repos, config, nil)
}

<<<<<<< HEAD
	bazeliskHome := config.Get("BAZELISK_HOME_" + strings.ToUpper(runtime.GOOS))
	if len(bazeliskHome) == 0 {
		bazeliskHome = config.Get("BAZELISK_HOME")
	}
	if len(bazeliskHome) == 0 {
		userCacheDir, err := os.UserCacheDir()
		if err != nil {
			return -1, fmt.Errorf("could not get the user's cache directory: %v", err)
		}
=======
// RunBazeliskWithArgsFuncAndConfigAndOut runs the main Bazelisk logic for the given ArgsFunc and Bazel
// repositories and config, writing its stdout to the passed writer.
func RunBazeliskWithArgsFuncAndConfigAndOut(argsFunc ArgsFunc, repos *Repositories, config config.Config, out io.Writer) (int, error) {
	httputil.UserAgent = getUserAgent(config)
>>>>>>> e91a9cde

	bazeliskHome, err := getBazeliskHome(config)
	if err != nil {
		return -1, fmt.Errorf("could not determine Bazelisk home directory: %v", err)
	}

	err = os.MkdirAll(bazeliskHome, 0755)
	if err != nil {
		return -1, fmt.Errorf("could not create directory %s: %v", bazeliskHome, err)
	}

	bazelVersionString, err := GetBazelVersion(config)
	if err != nil {
		return -1, fmt.Errorf("could not get Bazel version: %v", err)
	}

	bazelPath, err := homedir.Expand(bazelVersionString)
	if err != nil {
		return -1, fmt.Errorf("could not expand home directory in path: %v", err)
	}

	// If the Bazel version is an absolute path to a Bazel binary in the filesystem, we can
	// use it directly. In that case, we don't know which exact version it is, though.
	resolvedBazelVersion := "unknown"

	// If we aren't using a local Bazel binary, we'll have to parse the version string and
	// download the version that the user wants.
	if !filepath.IsAbs(bazelPath) {
		bazelPath, err = downloadBazel(bazelVersionString, bazeliskHome, repos, config)
		if err != nil {
			return -1, fmt.Errorf("could not download Bazel: %v", err)
		}
	} else {
		baseDirectory := filepath.Join(bazeliskHome, "local")
		bazelPath, err = linkLocalBazel(baseDirectory, bazelPath)
		if err != nil {
			return -1, fmt.Errorf("could not link local Bazel: %v", err)
		}
	}

	args := argsFunc(resolvedBazelVersion)

	// --print_env must be the first argument.
	if len(args) > 0 && args[0] == "--print_env" {
		// print environment variables for sub-processes
		cmd := makeBazelCmd(bazelPath, args, nil, config)
		for _, val := range cmd.Env {
			fmt.Println(val)
		}
		return 0, nil
	}

	// --strict and --migrate and --bisect must be the first argument.
	if len(args) > 0 && (args[0] == "--strict" || args[0] == "--migrate") {
		cmd, err := getBazelCommand(args)
		if err != nil {
			return -1, err
		}
		newFlags, err := getIncompatibleFlags(bazelPath, cmd, config)
		if err != nil {
			return -1, fmt.Errorf("could not get the list of incompatible flags: %v", err)
		}
		if args[0] == "--migrate" {
			migrate(bazelPath, args[1:], newFlags, config)
		} else {
			// When --strict is present, it expands to the list of --incompatible_ flags
			// that should be enabled for the given Bazel version.
			args = insertArgs(args[1:], newFlags)
		}
	} else if len(args) > 0 && strings.HasPrefix(args[0], "--bisect") {
		// When --bisect is present, we run the bisect logic.
		if !strings.HasPrefix(args[0], "--bisect=") {
			return -1, fmt.Errorf("Error: --bisect must have a value. Expected format: '--bisect=<good bazel commit>..<bad bazel commit>'")
		}
		value := args[0][len("--bisect="):]
		commits := strings.Split(value, "..")
		if len(commits) == 2 {
			bisect(commits[0], commits[1], args[1:], bazeliskHome, repos, config)
		} else {
			return -1, fmt.Errorf("Error: Invalid format for --bisect. Expected format: '--bisect=<good bazel commit>..<bad bazel commit>'")
		}
	}

	// print bazelisk version information if "version" is the first argument
	// bazel version is executed after this command
	if len(args) > 0 && args[0] == "version" {
		// Check if the --gnu_format flag is set, if that is the case,
		// the version is printed differently
		var gnuFormat bool
		for _, arg := range args {
			if arg == "--gnu_format" {
				gnuFormat = true
				break
			}
		}

		if gnuFormat {
			fmt.Printf("Bazelisk %s\n", BazeliskVersion)
		} else {
			fmt.Printf("Bazelisk version: %s\n", BazeliskVersion)
		}
	}

	exitCode, err := runBazel(bazelPath, args, out, config)
	if err != nil {
		return -1, fmt.Errorf("could not run Bazel: %v", err)
	}
	return exitCode, nil
}

func getBazelCommand(args []string) (string, error) {
	for _, a := range args {
		if !strings.HasPrefix(a, "-") {
			return a, nil
		}
	}
	return "", fmt.Errorf("could not find a valid Bazel command in %q. Please run `bazel help` if you need help on how to use Bazel", strings.Join(args, " "))
}

// getBazeliskHome returns the path to the Bazelisk home directory.
func getBazeliskHome(config config.Config) (string, error) {
	bazeliskHome := config.Get("BAZELISK_HOME")
	if len(bazeliskHome) == 0 {
		userCacheDir, err := os.UserCacheDir()
		if err != nil {
			return "", fmt.Errorf("could not get the user's cache directory: %v", err)
		}

		bazeliskHome = filepath.Join(userCacheDir, "bazelisk")
	} else {
		// If a custom BAZELISK_HOME is set, handle tilde and var expansion
		// before creating the Bazelisk home directory.
		var err error

		bazeliskHome, err = homedir.Expand(bazeliskHome)
		if err != nil {
			return "", fmt.Errorf("could not expand home directory in path: %v", err)
		}

		bazeliskHome = os.ExpandEnv(bazeliskHome)
	}

	return bazeliskHome, nil
}

func getUserAgent(config config.Config) string {
	agent := config.Get("BAZELISK_USER_AGENT")
	if len(agent) > 0 {
		return agent
	}
	return fmt.Sprintf("Bazelisk/%s", BazeliskVersion)
}

// GetBazelVersion returns the Bazel version that should be used.
func GetBazelVersion(config config.Config) (string, error) {
	// Check in this order:
	// - env var "USE_BAZEL_VERSION" is set to a specific version.
	// - workspace_root/.bazeliskrc exists -> read contents, in contents:
	//   var "USE_BAZEL_VERSION" is set to a specific version.
	// - env var "USE_NIGHTLY_BAZEL" or "USE_BAZEL_NIGHTLY" is set -> latest
	//   nightly. (TODO)
	// - env var "USE_CANARY_BAZEL" or "USE_BAZEL_CANARY" is set -> latest
	//   rc. (TODO)
	// - the file workspace_root/tools/bazel exists -> that version. (TODO)
	// - workspace_root/.bazelversion exists -> read contents, that version.
	// - workspace_root/WORKSPACE contains a version -> that version. (TODO)
	// - env var "USE_BAZEL_FALLBACK_VERSION" is set to a fallback version format.
	// - workspace_root/.bazeliskrc exists -> read contents, in contents:
	//   var "USE_BAZEL_FALLBACK_VERSION" is set to a fallback version format.
	// - fallback version format "silent:latest"
	bazelVersion := config.Get("USE_BAZEL_VERSION")
	if len(bazelVersion) != 0 {
		return bazelVersion, nil
	}

	workingDirectory, err := os.Getwd()
	if err != nil {
		return "", fmt.Errorf("could not get working directory: %v", err)
	}

	workspaceRoot := ws.FindWorkspaceRoot(workingDirectory)
	if len(workspaceRoot) != 0 {
		bazelVersionPath := filepath.Join(workspaceRoot, ".bazelversion")
		if _, err := os.Stat(bazelVersionPath); err == nil {
			f, err := os.Open(bazelVersionPath)
			if err != nil {
				return "", fmt.Errorf("could not read %s: %v", bazelVersionPath, err)
			}
			defer f.Close()

			scanner := bufio.NewScanner(f)
			scanner.Scan()
			bazelVersion := scanner.Text()
			if err := scanner.Err(); err != nil {
				return "", fmt.Errorf("could not read version from file %s: %v", bazelVersion, err)
			}

			if len(bazelVersion) != 0 {
				return bazelVersion, nil
			}
		}
	}

	fallbackVersionFormat := config.Get("USE_BAZEL_FALLBACK_VERSION")
	fallbackVersionMode, fallbackVersion, hasFallbackVersionMode := strings.Cut(fallbackVersionFormat, ":")
	if !hasFallbackVersionMode {
		fallbackVersionMode, fallbackVersion, hasFallbackVersionMode = "silent", fallbackVersionMode, true
	}
	if len(fallbackVersion) == 0 {
		fallbackVersion = "latest"
	}
	if fallbackVersionMode == "error" {
		return "", fmt.Errorf("not allowed to use fallback version %q", fallbackVersion)
	}
	if fallbackVersionMode == "warn" {
		log.Printf("Warning: used fallback version %q\n", fallbackVersion)
		return fallbackVersion, nil
	}
	if fallbackVersionMode == "silent" {
		return fallbackVersion, nil
	}
	return "", fmt.Errorf("invalid fallback version format %q (effectively %q)", fallbackVersionFormat, fmt.Sprintf("%s:%s", fallbackVersionMode, fallbackVersion))
}

func parseBazelForkAndVersion(bazelForkAndVersion string) (string, string, error) {
	var bazelFork, bazelVersion string

	versionInfo := strings.Split(bazelForkAndVersion, "/")

	if len(versionInfo) == 1 {
		bazelFork, bazelVersion = versions.BazelUpstream, versionInfo[0]
	} else if len(versionInfo) == 2 {
		bazelFork, bazelVersion = versionInfo[0], versionInfo[1]
	} else {
		return "", "", fmt.Errorf("invalid version \"%s\", could not parse version with more than one slash", bazelForkAndVersion)
	}

	return bazelFork, bazelVersion, nil
}

func downloadBazel(bazelVersionString string, bazeliskHome string, repos *Repositories, config config.Config) (string, error) {
	bazelFork, bazelVersion, err := parseBazelForkAndVersion(bazelVersionString)
	if err != nil {
		return "", fmt.Errorf("could not parse Bazel fork and version: %v", err)
	}

	resolvedBazelVersion, downloader, err := repos.ResolveVersion(bazeliskHome, bazelFork, bazelVersion, config)
	if err != nil {
		return "", fmt.Errorf("could not resolve the version '%s' to an actual version number: %v", bazelVersion, err)
	}

	bazelForkOrURL := dirForURL(config.Get(BaseURLEnv))
	if len(bazelForkOrURL) == 0 {
		bazelForkOrURL = bazelFork
	}

	bazelPath, err := downloadBazelIfNecessary(resolvedBazelVersion, bazeliskHome, bazelForkOrURL, repos, config, downloader)
	return bazelPath, err
}

// downloadBazelIfNecessary returns a path to a bazel which can be run, which may have been cached.
// The directory it returns may depend on version and bazeliskHome, but does not depend on bazelForkOrURLDirName.
// This is important, as the directory may be added to $PATH, and varying the path for equivalent files may cause unnecessary repository rule cache invalidations.
// Where a file was downloaded from shouldn't affect cache behaviour of Bazel invocations.
//
// The structure of the downloads directory is as follows ([]s indicate variables):
//
//	downloads/metadata/[fork-or-url]/bazel-[version-os-etc] is a text file containing a hex sha256 of the contents of the downloaded bazel file.
//	downloads/sha256/[sha256]/bin/bazel[extension] contains the bazel with a particular sha256.
func downloadBazelIfNecessary(version string, bazeliskHome string, bazelForkOrURLDirName string, repos *Repositories, config config.Config, downloader DownloadFunc) (string, error) {
	pathSegment, err := platforms.DetermineBazelFilename(version, false, config)
	if err != nil {
		return "", fmt.Errorf("could not determine path segment to use for Bazel binary: %v", err)
	}

	destFile := "bazel" + platforms.DetermineExecutableFilenameSuffix()

	mappingPath := filepath.Join(bazeliskHome, "downloads", "metadata", bazelForkOrURLDirName, pathSegment)
	digestFromMappingFile, err := os.ReadFile(mappingPath)
	if err == nil {
		pathToBazelInCAS := filepath.Join(bazeliskHome, "downloads", "sha256", string(digestFromMappingFile), "bin", destFile)
		if _, err := os.Stat(pathToBazelInCAS); err == nil {
			return pathToBazelInCAS, nil
		}
	}

	pathToBazelInCAS, downloadedDigest, err := downloadBazelToCAS(version, bazeliskHome, repos, config, downloader)
	if err != nil {
		return "", fmt.Errorf("failed to download bazel: %w", err)
	}

	expectedSha256 := strings.ToLower(config.Get("BAZELISK_VERIFY_SHA256"))
	if len(expectedSha256) > 0 {
		if expectedSha256 != downloadedDigest {
			return "", fmt.Errorf("%s has sha256=%s but need sha256=%s", pathToBazelInCAS, downloadedDigest, expectedSha256)
		}
	}

	if err := atomicWriteFile(mappingPath, []byte(downloadedDigest), 0644); err != nil {
		return "", fmt.Errorf("failed to write mapping file after downloading bazel: %w", err)
	}

	return pathToBazelInCAS, nil
}

func atomicWriteFile(path string, contents []byte, perm os.FileMode) error {
	if err := os.MkdirAll(filepath.Dir(path), 0755); err != nil {
		return fmt.Errorf("failed to MkdirAll parent of %s: %w", path, err)
	}
	tmpPath := path + ".tmp"
	if err := os.WriteFile(tmpPath, contents, perm); err != nil {
		return fmt.Errorf("failed to write file %s: %w", tmpPath, err)
	}
	if err := os.Rename(tmpPath, path); err != nil {
		return fmt.Errorf("failed to rename %s to %s: %w", tmpPath, path, err)
	}
	return nil
}

func downloadBazelToCAS(version string, bazeliskHome string, repos *Repositories, config config.Config, downloader DownloadFunc) (string, string, error) {
	downloadsDir := filepath.Join(bazeliskHome, "downloads")
	temporaryDownloadDir := filepath.Join(downloadsDir, "_tmp")
	casDir := filepath.Join(bazeliskHome, "downloads", "sha256")

	tmpDestFileBytes := make([]byte, 32)
	if _, err := rand.Read(tmpDestFileBytes); err != nil {
		return "", "", fmt.Errorf("failed to generate temporary file name: %w", err)
	}
	tmpDestFile := fmt.Sprintf("%x", tmpDestFileBytes)

	var tmpDestPath string
	var err error
	baseURL := config.Get(BaseURLEnv)
	formatURL := config.Get(FormatURLEnv)
	if baseURL != "" && formatURL != "" {
		return "", "", fmt.Errorf("cannot set %s and %s at once", BaseURLEnv, FormatURLEnv)
	} else if formatURL != "" {
		tmpDestPath, err = repos.DownloadFromFormatURL(config, formatURL, version, temporaryDownloadDir, tmpDestFile)
	} else if baseURL != "" {
		tmpDestPath, err = repos.DownloadFromBaseURL(baseURL, version, temporaryDownloadDir, tmpDestFile, config)
	} else {
		tmpDestPath, err = downloader(temporaryDownloadDir, tmpDestFile)
	}
	if err != nil {
		return "", "", fmt.Errorf("failed to download bazel: %w", err)
	}

	f, err := os.Open(tmpDestPath)
	if err != nil {
		return "", "", fmt.Errorf("failed to open downloaded bazel to digest it: %w", err)
	}

	h := sha256.New()
	if _, err := io.Copy(h, f); err != nil {
		f.Close()
		return "", "", fmt.Errorf("cannot compute sha256 of %s after download: %v", tmpDestPath, err)
	}
	f.Close()
	actualSha256 := strings.ToLower(fmt.Sprintf("%x", h.Sum(nil)))

	pathToBazelInCAS := filepath.Join(casDir, actualSha256, "bin", "bazel"+platforms.DetermineExecutableFilenameSuffix())
	if err := os.MkdirAll(filepath.Dir(pathToBazelInCAS), 0755); err != nil {
		return "", "", fmt.Errorf("failed to MkdirAll parent of %s: %w", pathToBazelInCAS, err)
	}

	tmpPathInCorrectDirectory := pathToBazelInCAS + ".tmp"
	if err := os.Rename(tmpDestPath, tmpPathInCorrectDirectory); err != nil {
		return "", "", fmt.Errorf("failed to move %s to %s: %w", tmpDestPath, tmpPathInCorrectDirectory, err)
	}
	if err := os.Rename(tmpPathInCorrectDirectory, pathToBazelInCAS); err != nil {
		return "", "", fmt.Errorf("failed to move %s to %s: %w", tmpPathInCorrectDirectory, pathToBazelInCAS, err)
	}

	return pathToBazelInCAS, actualSha256, nil
}

func copyFile(src, dst string, perm os.FileMode) error {
	srcFile, err := os.Open(src)
	if err != nil {
		return err
	}
	defer srcFile.Close()

	dstFile, err := os.OpenFile(dst, os.O_WRONLY|os.O_CREATE, perm)
	if err != nil {
		return err
	}
	defer dstFile.Close()

	_, err = io.Copy(dstFile, srcFile)

	return err
}

func linkLocalBazel(baseDirectory string, bazelPath string) (string, error) {
	normalizedBazelPath := dirForURL(bazelPath)
	destinationDir := filepath.Join(baseDirectory, normalizedBazelPath, "bin")
	err := os.MkdirAll(destinationDir, 0755)
	if err != nil {
		return "", fmt.Errorf("could not create directory %s: %v", destinationDir, err)
	}
	destinationPath := filepath.Join(destinationDir, "bazel"+platforms.DetermineExecutableFilenameSuffix())
	if _, err := os.Stat(destinationPath); err != nil {
		err = os.Symlink(bazelPath, destinationPath)
		// If can't create Symlink, fallback to copy
		if err != nil {
			err = copyFile(bazelPath, destinationPath, 0755)
			if err != nil {
				return "", fmt.Errorf("could not copy file from %s to %s: %v", bazelPath, destinationPath, err)
			}
		}
	}
	return destinationPath, nil
}

func maybeDelegateToWrapperFromDir(bazel string, wd string, config config.Config) string {
	if config.Get(skipWrapperEnv) != "" {
		return bazel
	}

	wrapperPath := config.Get("BAZELISK_WRAPPER_DIRECTORY")
	if wrapperPath == "" {
		wrapperPath = filepath.Join(defaultWrapperDirectory, defaultWrapperName)
	} else {
		wrapperPath = filepath.Join(wrapperPath, defaultWrapperName)
	}

	root := ws.FindWorkspaceRoot(wd)
	wrapper := filepath.Join(root, wrapperPath)
	if stat, err := os.Stat(wrapper); err == nil && !stat.Mode().IsDir() && stat.Mode().Perm()&0111 != 0 {
		return wrapper
	}

	if runtime.GOOS == "windows" {
		powershellWrapper := filepath.Join(root, wrapperPath+".ps1")
		if stat, err := os.Stat(powershellWrapper); err == nil && !stat.Mode().IsDir() {
			return powershellWrapper
		}

		batchWrapper := filepath.Join(root, wrapperPath+".bat")
		if stat, err := os.Stat(batchWrapper); err == nil && !stat.Mode().IsDir() {
			return batchWrapper
		}
	}

	return bazel
}

func maybeDelegateToWrapper(bazel string, config config.Config) string {
	wd, err := os.Getwd()
	if err != nil {
		return bazel
	}

	return maybeDelegateToWrapperFromDir(bazel, wd, config)
}

func prependDirToPathList(cmd *exec.Cmd, dir string) {
	found := false
	for idx, val := range cmd.Env {
		splits := strings.Split(val, "=")
		if len(splits) != 2 {
			continue
		}
		if strings.EqualFold(splits[0], "PATH") {
			found = true
			cmd.Env[idx] = fmt.Sprintf("PATH=%s%s%s", dir, string(os.PathListSeparator), splits[1])
			break
		}
	}

	if !found {
		cmd.Env = append(cmd.Env, fmt.Sprintf("PATH=%s", dir))
	}
}

func makeBazelCmd(bazel string, args []string, out io.Writer, config config.Config) *exec.Cmd {
	execPath := maybeDelegateToWrapper(bazel, config)

	cmd := exec.Command(execPath, args...)
	cmd.Env = append(os.Environ(), skipWrapperEnv+"=true")
	if execPath != bazel {
		cmd.Env = append(cmd.Env, fmt.Sprintf("%s=%s", bazelReal, bazel))
	}
	prependDirToPathList(cmd, filepath.Dir(execPath))
	cmd.Stdin = os.Stdin
	if out == nil {
		cmd.Stdout = os.Stdout
	} else {
		cmd.Stdout = out
	}
	cmd.Stderr = os.Stderr
	return cmd
}

func runBazel(bazel string, args []string, out io.Writer, config config.Config) (int, error) {
	cmd := makeBazelCmd(bazel, args, out, config)
	err := cmd.Start()
	if err != nil {
		return 1, fmt.Errorf("could not start Bazel: %v", err)
	}

	c := make(chan os.Signal)
	signal.Notify(c, os.Interrupt, syscall.SIGTERM)
	go func() {
		s := <-c

		// Only forward SIGTERM to our child process.
		if s != os.Interrupt {
			cmd.Process.Kill()
		}
	}()

	err = cmd.Wait()
	if err != nil {
		if exitError, ok := err.(*exec.ExitError); ok {
			waitStatus := exitError.Sys().(syscall.WaitStatus)
			return waitStatus.ExitStatus(), nil
		}
		return 1, fmt.Errorf("could not launch Bazel: %v", err)
	}
	return 0, nil
}

// getIncompatibleFlags returns all incompatible flags for the current Bazel command in alphabetical order.
func getIncompatibleFlags(bazelPath, cmd string, config config.Config) ([]string, error) {
	var incompatibleFlagsStr = config.Get("BAZELISK_INCOMPATIBLE_FLAGS")
	if len(incompatibleFlagsStr) > 0 {
		return strings.Split(incompatibleFlagsStr, ","), nil
	}

	out := strings.Builder{}
	if _, err := runBazel(bazelPath, []string{"help", cmd, "--short"}, &out, config); err != nil {
		return nil, fmt.Errorf("unable to determine incompatible flags with binary %s: %v", bazelPath, err)
	}

	re := regexp.MustCompile(`(?m)^\s*--\[no\](incompatible_\w+)$`)
	flags := make([]string, 0)
	for _, m := range re.FindAllStringSubmatch(out.String(), -1) {
		flags = append(flags, fmt.Sprintf("--%s", m[1]))
	}
	sort.Strings(flags)
	return flags, nil
}

// insertArgs will insert newArgs in baseArgs. If baseArgs contains the
// "--" argument, newArgs will be inserted before that. Otherwise, newArgs
// is appended.
func insertArgs(baseArgs []string, newArgs []string) []string {
	var result []string
	inserted := false
	for _, arg := range baseArgs {
		if !inserted && arg == "--" {
			result = append(result, newArgs...)
			inserted = true
		}
		result = append(result, arg)
	}

	if !inserted {
		result = append(result, newArgs...)
	}
	return result
}

func parseStartupOptions(baseArgs []string) []string {
	var result []string
	var bazelCommands = map[string]bool{
		"analyze-profile":    true,
		"aquery":             true,
		"build":              true,
		"canonicalize-flags": true,
		"clean":              true,
		"coverage":           true,
		"cquery":             true,
		"dump":               true,
		"fetch":              true,
		"help":               true,
		"info":               true,
		"license":            true,
		"mobile-install":     true,
		"mod":                true,
		"print_action":       true,
		"query":              true,
		"run":                true,
		"shutdown":           true,
		"sync":               true,
		"test":               true,
		"version":            true,
	}
	// Arguments before a Bazel command are startup options.
	for _, arg := range baseArgs {
		if _, ok := bazelCommands[arg]; ok {
			return result
		}
		result = append(result, arg)
	}
	return result
}

func shutdownIfNeeded(bazelPath string, startupOptions []string, config config.Config) {
	bazeliskClean := config.Get("BAZELISK_SHUTDOWN")
	if len(bazeliskClean) == 0 {
		return
	}

	args := append(startupOptions, "shutdown")
	fmt.Printf("bazel %s\n", strings.Join(args, " "))
	exitCode, err := runBazel(bazelPath, args, nil, config)
	fmt.Printf("\n")
	if err != nil {
		log.Fatalf("failed to run bazel shutdown: %v", err)
	}
	if exitCode != 0 {
		fmt.Printf("Failure: shutdown command failed.\n")
		os.Exit(exitCode)
	}
}

func cleanIfNeeded(bazelPath string, startupOptions []string, config config.Config) {
	bazeliskClean := config.Get("BAZELISK_CLEAN")
	if len(bazeliskClean) == 0 {
		return
	}

	args := append(startupOptions, "clean", "--expunge")
	fmt.Printf("bazel %s\n", strings.Join(args, " "))
	exitCode, err := runBazel(bazelPath, args, nil, config)
	fmt.Printf("\n")
	if err != nil {
		log.Fatalf("failed to run clean: %v", err)
	}
	if exitCode != 0 {
		fmt.Printf("Failure: clean command failed.\n")
		os.Exit(exitCode)
	}
}

type parentCommit struct {
	SHA string `json:"sha"`
}

type commit struct {
	SHA     string         `json:"sha"`
	PARENTS []parentCommit `json:"parents"`
}

type compareResponse struct {
	Commits         []commit `json:"commits"`
	BaseCommit      commit   `json:"base_commit"`
	MergeBaseCommit commit   `json:"merge_base_commit"`
}

func sendRequest(url string, config config.Config) (*http.Response, error) {
	client := &http.Client{}

	req, err := http.NewRequest("GET", url, nil)
	if err != nil {
		return nil, err
	}

	githubToken := config.Get("BAZELISK_GITHUB_TOKEN")
	if len(githubToken) != 0 {
		req.Header.Set("Authorization", fmt.Sprintf("token %s", githubToken))
	}

	return client.Do(req)
}

func getBazelCommitsBetween(goodCommit string, badCommit string, config config.Config) (string, []string, error) {
	commitList := make([]string, 0)
	page := 1
	perPage := 250 // 250 is the maximum number of commits per page

	for {
		url := fmt.Sprintf("https://api.github.com/repos/bazelbuild/bazel/compare/%s...%s?page=%d&per_page=%d", goodCommit, badCommit, page, perPage)

		response, err := sendRequest(url, config)
		if err != nil {
			return goodCommit, nil, fmt.Errorf("Error fetching commit data: %v", err)
		}
		defer response.Body.Close()

		body, err := io.ReadAll(response.Body)
		if err != nil {
			return goodCommit, nil, fmt.Errorf("Error reading response body: %v", err)
		}

		if response.StatusCode == http.StatusNotFound {
			return goodCommit, nil, fmt.Errorf("repository or commit not found: %s", string(body))
		} else if response.StatusCode == 403 {
			return goodCommit, nil, fmt.Errorf("github API rate limit hit, consider setting BAZELISK_GITHUB_TOKEN: %s", string(body))
		} else if response.StatusCode != http.StatusOK {
			return goodCommit, nil, fmt.Errorf("unexpected response status code %d: %s", response.StatusCode, string(body))
		}

		var compResp compareResponse
		err = json.Unmarshal(body, &compResp)
		if err != nil {
			return goodCommit, nil, fmt.Errorf("Error unmarshaling JSON: %v", err)
		}
	
		if len(compResp.Commits) == 0 {
			break
		}

		mergeBaseCommit := compResp.MergeBaseCommit.SHA
		if mergeBaseCommit != compResp.BaseCommit.SHA {
			fmt.Printf("The good Bazel commit is not an ancestor of the bad Bazel commit, overriding the good Bazel commit to the merge base commit %s\n", mergeBaseCommit)
			goodCommit = mergeBaseCommit
		}

		for _, commit := range compResp.Commits {
			// If it has only one parent commit, add it to the list, otherwise it's a merge commit and we ignore it
			if len(commit.PARENTS) == 1 {
				commitList = append(commitList, commit.SHA)
			}
		}

		// Check if there are more commits to fetch
		if len(compResp.Commits) < perPage {
			break
		}

		page++
	}

	if len(commitList) == 0 {
		return goodCommit, nil, fmt.Errorf("no commits found between (%s, %s], the good commit should be first, maybe try with --bisect=%s..%s ?", goodCommit, badCommit, badCommit, goodCommit)
	}
	fmt.Printf("Found %d commits between (%s, %s]\n", len(commitList), goodCommit, badCommit)
	return goodCommit, commitList, nil
}

func bisect(goodCommit string, badCommit string, args []string, bazeliskHome string, repos *Repositories, config config.Config) {

	// 1. Get the list of commits between goodCommit and badCommit
	fmt.Printf("\n\n--- Getting the list of commits between %s and %s\n\n", goodCommit, badCommit)
	goodCommit, commitList, err := getBazelCommitsBetween(goodCommit, badCommit, config)
	if err != nil {
		log.Fatalf("Failed to get commits: %v", err)
		os.Exit(1)
	}

	// 2. Check if goodCommit is actually good
	fmt.Printf("\n\n--- Verifying if the given good Bazel commit (%s) is actually good\n\n", goodCommit)
	bazelExitCode, err := testWithBazelAtCommit(goodCommit, args, bazeliskHome, repos, config)
	if err != nil {
		log.Fatalf("could not run Bazel: %v", err)
		os.Exit(1)
	}
	if bazelExitCode != 0 {
		fmt.Printf("Failure: Given good bazel commit is already broken.\n")
		os.Exit(1)
	}

	// 3. Bisect commits
	fmt.Printf("\n\n--- Start bisecting\n\n")
	left := 0
	right := len(commitList)
	for left < right {
		mid := (left + right) / 2
		midCommit := commitList[mid]
		fmt.Printf("\n\n--- Testing with Bazel built at %s, %d commits remaining...\n\n", midCommit, right-left)
		bazelExitCode, err := testWithBazelAtCommit(midCommit, args, bazeliskHome, repos, config)
		if err != nil {
			log.Fatalf("could not run Bazel: %v", err)
			os.Exit(1)
		}
		if bazelExitCode == 0 {
			fmt.Printf("\n\n--- Succeeded at %s\n\n", midCommit)
			left = mid + 1
		} else {
			fmt.Printf("\n\n--- Failed at %s\n\n", midCommit)
			right = mid
		}
	}

	// 4. Print the result
	fmt.Printf("\n\n--- Bisect Result\n\n")
	if right == len(commitList) {
		fmt.Printf("first bad commit not found, every commit succeeded.\n")
	} else {
		firstBadCommit := commitList[right]
		fmt.Printf("first bad commit is https://github.com/bazelbuild/bazel/commit/%s\n", firstBadCommit)
	}

	os.Exit(0)
}

func testWithBazelAtCommit(bazelCommit string, args []string, bazeliskHome string, repos *Repositories, config config.Config) (int, error) {
	bazelPath, err := downloadBazel(bazelCommit, bazeliskHome, repos, config)
	if err != nil {
		return 1, fmt.Errorf("could not download Bazel: %v", err)
	}
	startupOptions := parseStartupOptions(args)
	shutdownIfNeeded(bazelPath, startupOptions, config)
	cleanIfNeeded(bazelPath, startupOptions, config)
	fmt.Printf("bazel %s\n", strings.Join(args, " "))
	bazelExitCode, err := runBazel(bazelPath, args, nil, config)
	if err != nil {
		return -1, fmt.Errorf("could not run Bazel: %v", err)
	}
	return bazelExitCode, nil
}

// migrate will run Bazel with each flag separately and report which ones are failing.
func migrate(bazelPath string, baseArgs []string, flags []string, config config.Config) {
	var startupOptions = parseStartupOptions(baseArgs)

	// 1. Try with all the flags.
	args := insertArgs(baseArgs, flags)
	fmt.Printf("\n\n--- Running Bazel with all incompatible flags\n\n")
	shutdownIfNeeded(bazelPath, startupOptions, config)
	cleanIfNeeded(bazelPath, startupOptions, config)
	fmt.Printf("bazel %s\n", strings.Join(args, " "))
	exitCode, err := runBazel(bazelPath, args, nil, config)
	if err != nil {
		log.Fatalf("could not run Bazel: %v", err)
	}
	if exitCode == 0 {
		fmt.Printf("Success: No migration needed.\n")
		os.Exit(0)
	}

	// 2. Try with no flags, as a sanity check.
	args = baseArgs
	fmt.Printf("\n\n--- Running Bazel with no incompatible flags\n\n")
	shutdownIfNeeded(bazelPath, startupOptions, config)
	cleanIfNeeded(bazelPath, startupOptions, config)
	fmt.Printf("bazel %s\n", strings.Join(args, " "))
	exitCode, err = runBazel(bazelPath, args, nil, config)
	if err != nil {
		log.Fatalf("could not run Bazel: %v", err)
	}
	if exitCode != 0 {
		fmt.Printf("Failure: Command failed, even without incompatible flags.\n")
		os.Exit(exitCode)
	}

	// 3. Try with each flag separately.
	var passList []string
	var failList []string
	for _, arg := range flags {
		args = insertArgs(baseArgs, []string{arg})
		fmt.Printf("\n\n--- Running Bazel with %s\n\n", arg)
		shutdownIfNeeded(bazelPath, startupOptions, config)
		cleanIfNeeded(bazelPath, startupOptions, config)
		fmt.Printf("bazel %s\n", strings.Join(args, " "))
		exitCode, err = runBazel(bazelPath, args, nil, config)
		if err != nil {
			log.Fatalf("could not run Bazel: %v", err)
		}
		if exitCode == 0 {
			passList = append(passList, arg)
		} else {
			failList = append(failList, arg)
		}
	}

	print := func(l []string) {
		for _, arg := range l {
			fmt.Printf("  %s\n", arg)
		}
	}

	// 4. Print report
	fmt.Printf("\n\n+++ Result\n\n")
	fmt.Printf("Command was successful with the following flags:\n")
	print(passList)
	fmt.Printf("\n")
	fmt.Printf("Migration is needed for the following flags:\n")
	print(failList)

	os.Exit(1)
}

func dirForURL(url string) string {
	// Replace all characters that might not be allowed in filenames with "-".
	dir := regexp.MustCompile("[[:^alnum:]]").ReplaceAllString(url, "-")
	// Work around length limit on some systems by truncating and then appending
	// a sha256 hash of the URL.
	if len(dir) > maxDirLength {
		suffix := fmt.Sprintf("...%x", sha256.Sum256([]byte(url)))
		dir = dir[:maxDirLength-len(suffix)] + suffix
	}
	return dir
}<|MERGE_RESOLUTION|>--- conflicted
+++ resolved
@@ -89,22 +89,10 @@
 	return RunBazeliskWithArgsFuncAndConfigAndOut(argsFunc, repos, config, nil)
 }
 
-<<<<<<< HEAD
-	bazeliskHome := config.Get("BAZELISK_HOME_" + strings.ToUpper(runtime.GOOS))
-	if len(bazeliskHome) == 0 {
-		bazeliskHome = config.Get("BAZELISK_HOME")
-	}
-	if len(bazeliskHome) == 0 {
-		userCacheDir, err := os.UserCacheDir()
-		if err != nil {
-			return -1, fmt.Errorf("could not get the user's cache directory: %v", err)
-		}
-=======
 // RunBazeliskWithArgsFuncAndConfigAndOut runs the main Bazelisk logic for the given ArgsFunc and Bazel
 // repositories and config, writing its stdout to the passed writer.
 func RunBazeliskWithArgsFuncAndConfigAndOut(argsFunc ArgsFunc, repos *Repositories, config config.Config, out io.Writer) (int, error) {
 	httputil.UserAgent = getUserAgent(config)
->>>>>>> e91a9cde
 
 	bazeliskHome, err := getBazeliskHome(config)
 	if err != nil {
@@ -226,7 +214,11 @@
 
 // getBazeliskHome returns the path to the Bazelisk home directory.
 func getBazeliskHome(config config.Config) (string, error) {
-	bazeliskHome := config.Get("BAZELISK_HOME")
+  bazeliskHome := config.Get("BAZELISK_HOME_" + strings.ToUpper(runtime.GOOS))
+	if len(bazeliskHome) == 0 {
+		bazeliskHome = config.Get("BAZELISK_HOME")
+	}
+  
 	if len(bazeliskHome) == 0 {
 		userCacheDir, err := os.UserCacheDir()
 		if err != nil {
